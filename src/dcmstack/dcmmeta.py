"""
Nifti extension for embedding additional meta data and a NiftiWrapper class for
providing access to the meta data and related functionality.

@author: moloney
"""
import json, warnings
from copy import deepcopy
from collections import OrderedDict
import numpy as np
import nibabel as nb
from nibabel.nifti1 import Nifti1Extension
from nibabel.spatialimages import HeaderDataError
import dicom

with warnings.catch_warnings():
    warnings.simplefilter('ignore')
    from .extract import default_extractor
    from nibabel.nicom.dicomwrappers import wrapper_from_data

with warnings.catch_warnings():
    warnings.simplefilter('ignore')
    from nibabel.nicom.dicomwrappers import wrapper_from_data

dcm_meta_ecode = 0

_meta_version = 0.5

def is_constant(sequence, period=None):
    '''Returns true if all elements in the sequence are equal. If period is not
    None then each subsequence of that length is checked.'''
    if period is None:
        return all(val == sequence[0] for val in sequence)
    else:
        seq_len = len(sequence)
        if seq_len % period != 0:
            raise ValueError('The sequence length is not evenly divisible by '
                             'the period length.')
        for period_idx in range(seq_len / period):
            start_idx = period_idx * period
            end_idx = start_idx + period
            if not all(val == sequence[start_idx] 
                       for val in sequence[start_idx:end_idx]):
                return False
    
    return True
    
def is_repeating(sequence, period):
    '''Returns true if the elements in the sequence repeat with the given 
    period.'''
    seq_len = len(sequence)
    if seq_len % period != 0:
        raise ValueError('The sequence length is not evenly divisible by the '
                         'period length.')
    for period_idx in range(1, seq_len / period):
        start_idx = period_idx * period
        end_idx = start_idx + period
        if sequence[start_idx:end_idx] != sequence[:period]:
            return False
    
    return True

class InvalidExtensionError(Exception):
    def __init__(self, msg):
        self.msg = msg
    
    def __str__(self):
        return 'The extension is not valid: %s' % self.msg
        

class DcmMetaExtension(Nifti1Extension):
    '''Nifti extension for storing a complete but concise representation of the 
    meta data from the source DICOM files.
    '''
    
    classifications = (('global', 'const'),
                       ('global', 'slices'),
                       ('time', 'samples'),
                       ('time', 'slices'),
                       ('vector', 'samples'),
                       ('vector', 'slices'),
                      )
    '''The classifications used to seperate meta data based on if and how the
    values repeat. Each class is a tuple with a base class and a sub class.'''
    
    def get_valid_classes(self):
        '''Return the tuples of meta data classifications that are valid for 
        this extension's shape.'''
        shape = self.get_shape()
        n_dims = len(shape)
        if n_dims == 3:
            return self.classifications[:2]
        elif n_dims == 4:
            return self.classifications[:4]
        elif n_dims == 5:
            if shape[3] != 1:
                return self.classifications
            else:
                return self.classifications[:2] + self.classifications[-2:]
        else:
            raise ValueError("There must be 3 to 5 dimensions.")
    
    def check_valid(self):
        '''Raise an InvalidExtensionError if the extension is not valid. Checks 
        for the required elements and makes sure different classifications of 
        meta data have the correct number of values (multiplicity) for each key.
        '''
        #Check for the required base keys in the json data
        if not self._req_base_keys <= set(self._content):
            raise InvalidExtensionError('Missing one or more required keys')
            
        #Check the orientation/shape/version
        if self.get_affine().shape != (4, 4):
            raise InvalidExtensionError('Affine has incorrect shape')
        slice_dim = self.get_slice_dim()
        if slice_dim != None:
            if not (0 <= slice_dim < 3):
                raise InvalidExtensionError('Slice dimension is not valid')
        if not (3 <= len(self.get_shape()) < 6):
            raise InvalidExtensionError('Shape is not valid')
            
        #Check all required meta dictionaries, make sure values have correct
        #multiplicity
        for classes in self.get_valid_classes():
            if not classes[0] in self._content:
                raise InvalidExtensionError('Missing required base '
                                            'classification %s' % classes[0])
            if not classes[1] in self._content[classes[0]]:
                raise InvalidExtensionError(('Missing required sub '
                                             'classification %s in base '
                                             'classification %s') % classes)
            cls_meta = self.get_class_dict(classes)
            cls_mult = self.get_multiplicity(classes)
            if cls_mult == 0 and len(cls_meta) != 0:
                raise InvalidExtensionError('Slice dim is None but per-slice '
                                            'meta data is present')
            elif cls_mult > 1:
                for key, vals in cls_meta.iteritems():
                    n_vals = len(vals)
                    if n_vals != cls_mult:
                        msg = (('Incorrect number of values for key %s with '
                                'classification %s, expected %d found %d') %
                               (key, classes, cls_mult, n_vals)
                              )
                        raise InvalidExtensionError(msg)
    
    def get_affine(self):
        '''Return the affine associated with the per-slice meta data.'''
        return np.array(self._content['dcmmeta_affine'])
        
    def set_affine(self, affine):
        '''Set the affine associated with the per-slice meta data.'''
        self._content['dcmmeta_affine'] = affine.tolist()
        
    def get_slice_dim(self):
        '''Get the index of the slice dimension associated with the per-slice 
        meta data.'''
        return self._content['dcmmeta_slice_dim']
        
    def set_slice_dim(self, dim):
        '''Set the index of the slice dimension associated with the per-slice 
        meta data.'''
        self._content['dcmmeta_slice_dim'] = dim
    
    def get_shape(self):
        '''Return the shape of the data associated with the meta data'''
        return tuple(self._content['dcmmeta_shape'])
        
    def set_shape(self, shape):
        '''Set the shape of the data associated with the meta data'''
        self._content['dcmmeta_shape'][:] = shape
        
    def get_version(self):
        '''Return the version of the meta data extension.'''
        return self._content['dcmmeta_version']
        
    def set_version(self, version_number):
        '''Set the version of the meta data extension.'''
        self._content['dcmmeta_version'] = version_number
        
    def get_slice_dir(self):
        '''Return the slice direction vector.'''
        slice_dim = self.get_slice_dim()
        if slice_dim is None:
            return None
        return np.array(self._content['dcmmeta_affine'][slice_dim][:3])
        
    def get_n_slices(self):
        '''Returns the number of slices in each spatial volume.'''
        slice_dim = self.get_slice_dim()
        if slice_dim is None:
            return None
        return self.get_shape()[slice_dim]
        
    def get_keys(self):
        '''Get a list of all the meta data keys that are available.'''
        keys = []
        for base_class, sub_class in self.get_valid_classes():
            keys += self._content[base_class][sub_class].keys()
        return keys

    def get_classification(self, key):
        '''Return the classification tuple for the provided key or None if the
        key is not found.'''
        for base_class, sub_class in self.get_valid_classes():
            if key in self._content[base_class][sub_class]:
                    return (base_class, sub_class)
                    
        return None
    
    def get_class_dict(self, classification):
        '''Return the meta dictionary for the given classification'''
        base, sub = classification
        return self._content[base][sub]
        
    def get_values(self, key):
        '''Get all meta data values for the provided key. The number of values
        depends on the classification (see 'get_multiplicity').'''
        classification = self.get_classification(key)
        return self.get_class_dict(classification)[key]
    
    def get_values_and_class(self, key):
        '''Return a tuple containing the values and the classification for the
        provided key. Returns None for both the value and classification if the
        key is not found.'''
        classification = self.get_classification(key)
        if classification is None:
            return (None, None)
        return (self.get_class_dict(classification)[key], classification)
        
    def filter_meta(self, filter_func):
        for classes in self.get_valid_classes():
            filtered = []
            curr_dict = self.get_class_dict(classes)
            for key, values in curr_dict.iteritems():
                if filter_func(key, values):
                    filtered.append(key)
            for key in filtered:
                del curr_dict[key]
        
    def clear_slice_meta(self):
        '''Clear all meta data that is per slice.'''
        for base_class, sub_class in self.get_valid_classes():
            if sub_class == 'slices':
                self.get_class_dict((base_class, sub_class)).clear()
    
    def get_multiplicity(self, classification):
        '''Return the number of meta data values for each key of the given 
        classification.
        '''
        if not classification in self.get_valid_classes():
            raise ValueError("Invalid classification: %s" % classification)
        
        base, sub = classification
        shape = self.get_shape()
        n_vals = 1
        if sub == 'slices':
            n_vals = self.get_n_slices()
            if n_vals is None:
                return 0
            if base == 'vector':
                n_vals *= shape[3]
            elif base == 'global':
                for dim_size in shape[3:]:
                    n_vals *= dim_size
        elif sub == 'samples':
            if base == 'time':
                n_vals = shape[3]
            elif base == 'vector':
                n_vals = shape[4]
                
        return n_vals
    
    def get_subset(self, dim, idx):
        '''Return a new DcmMetaExtension containing the subset of the meta data 
        corresponding to the index 'idx' along the dimension 'dim'.
        '''
        if not 0 <= dim < 5:
            raise ValueError("The argument 'dim' must be in the range [0, 5).")
        
        shape = self.get_shape()
        valid_classes = self.get_valid_classes()
        
        #Make an empty extension for the result
        result_shape = list(shape)
        result_shape[dim] = 1
        while result_shape[-1] == 1 and len(result_shape) > 3:
            result_shape = result_shape[:-1]
        result = self.make_empty(result_shape, 
                                 self.get_affine(), 
                                 self.get_slice_dim()
                                )
        
        for src_class in valid_classes:
            #Constants remain constant
            if src_class == ('global', 'const'):
                for key, val in self.get_class_dict(src_class).iteritems():
                    result.get_class_dict(src_class)[key] = deepcopy(val)
                continue
            
            if dim == self.get_slice_dim():
                if src_class[1] != 'slices':
                    for key, vals in self.get_class_dict(src_class).iteritems():
                        result.get_class_dict(src_class)[key] = deepcopy(vals)
                else:
                    result._copy_slice(self, src_class, idx)
            elif dim < 3:
                for key, vals in self.get_class_dict(src_class).iteritems():
                    result.get_class_dict(src_class)[key] = deepcopy(vals)
            elif dim == 3:
                result._copy_sample(self, src_class, 'time', idx)
            else:
                result._copy_sample(self, src_class, 'vector', idx)
                
        return result
        
    @classmethod
    def make_empty(klass, shape, affine, slice_dim=None):
        result = klass(dcm_meta_ecode, '{}')
        result._content['global'] = OrderedDict()
        result._content['global']['const'] = OrderedDict()
        result._content['global']['slices'] = OrderedDict()
        
        if len(shape) > 3 and shape[3] != 1:
            result._content['time'] = OrderedDict()
            result._content['time']['samples'] = OrderedDict()
            result._content['time']['slices'] = OrderedDict()
            
        if len(shape) > 4:
            result._content['vector'] = OrderedDict()
            result._content['vector']['samples'] = OrderedDict()
            result._content['vector']['slices'] = OrderedDict()
        
        result._content['dcmmeta_shape'] = []
        result.set_shape(shape)
        result.set_affine(affine)
        result.set_slice_dim(slice_dim)
        result.set_version(_meta_version)
        
        return result

    def to_json(self):
        '''Return the JSON string representation of the extension.'''
        self.check_valid()
        return self._mangle(self._content)
        
    @classmethod
    def from_json(klass, json_str):
        '''Create an extension from the JSON string representation.'''
        result = klass(dcm_meta_ecode, json_str)
        result.check_valid()
        return result
        
    @classmethod
    def from_runtime_repr(klass, runtime_repr):
        '''Create an extension from the Python runtime representation.'''
        result = klass(dcm_meta_ecode, '{}')
        result._content = runtime_repr
        result.check_valid()
        return result
        
    @classmethod
    def from_sequence(klass, seq, dim, affine=None, slice_dim=None):
        '''Create an extension from the sequence of extensions 'seq' by joining
        them along the dimension with index 'dim'. The affine and slice 
        dimension to use in the result can optionally be provided, otherwise 
        they will be taken from the first extension in the sequence. '''
        if not 0 <= dim < 5:
            raise ValueError("The argument 'dim' must be in the range [0, 5).")
        
        n_inputs = len(seq)
        first_input = seq[0]
        input_shape = first_input.get_shape()
        
        if len(input_shape) > dim and input_shape[dim] != 1:
            raise ValueError("The dim must be singular or not exist for the "
                             "inputs.")
        
        output_shape = list(input_shape)
        while len(output_shape) <= dim:
            output_shape.append(1)
        output_shape[dim] = n_inputs
        
        if affine is None:
            affine = first_input.get_affine()
        if slice_dim is None:
            slice_dim = first_input.get_slice_dim()
            
        result = klass.make_empty(output_shape, affine, slice_dim)
        
        #Need to initialize the result with the first extension in 'seq'
        use_slices = np.allclose(result.get_slice_dir(), 
                                 first_input.get_slice_dir())
        for classes in first_input.get_valid_classes():
            if classes[1] == 'slices' and not use_slices:
                continue
            result._content[classes[0]][classes[1]] = \
                deepcopy(first_input.get_class_dict(classes))
        
        #Adjust the shape to what the extension actually contains
        shape = list(result.get_shape())
        shape[dim] = 1
        result.set_shape(shape)
        
        #Add the other extensions, updating the shape as we go
        for input_ext in seq[1:]:
            result._insert(dim, input_ext)
            shape[dim] += 1
            result.set_shape(shape)
            
        #Try simplifying any keys in global slices
        for key in result.get_class_dict(('global', 'slices')).keys():
            result._simplify(key)
            
        return result
        
    def __str__(self):
        return self._mangle(self._content)
        
    def __eq__(self, other):
        if not np.allclose(self.get_affine(), other.get_affine()):
            return False
        if self.get_shape() != other.get_shape():
            return False
        if self.get_slice_dim() != other.get_slice_dim():
            return False
        if self.get_version() != other.get_version():
            return False
        for classes in self.get_valid_classes():
            if (dict(self.get_class_dict(classes)) != 
               dict(other.get_class_dict(classes))):
                return False
                
        return True

    _req_base_keys = set(('dcmmeta_affine', 
                          'dcmmeta_slice_dim',
                          'dcmmeta_shape',
                          'dcmmeta_version',
                          'global',
                         )
                        )

    _preserving_changes = {None : (('vector', 'samples'),
                                   ('time', 'samples'),
                                   ('time', 'slices'),
                                   ('vector', 'slices'),
                                   ('global', 'slices'),
                                  ),
                           ('global', 'const') : (('vector', 'samples'),
                                                  ('time', 'samples'),
                                                  ('time', 'slices'),
                                                  ('vector', 'slices'),
                                                  ('global', 'slices'),
                                                 ),
                           ('vector', 'samples') : (('time', 'samples'),
                                                    ('global', 'slices'),
                                                   ),
                           ('time', 'samples') : (('global', 'slices'),
                                                 ),
                           ('time', 'slices') : (('vector', 'slices'),
                                                 ('global', 'slices'),
                                                ),
                           ('vector', 'slices') : (('global', 'slices'),
                                                  ),
                           ('global', 'slices') : tuple(),
                          }
                          
    _const_test_order = (('global', 'const'),
                         ('vector', 'samples'),
                         ('time', 'samples'),
                        )

    _repeat_test_order = (('time', 'slices'),
                          ('vector', 'slices'),
                         )
    
    def _unmangle(self, value):
        return json.loads(value, object_pairs_hook=OrderedDict)
    
    def _mangle(self, value):
        return json.dumps(value, indent=4)
        
    def _get_changed_class(self, key, new_class):
        values, curr_class = self.get_values_and_class(key)
        if curr_class == new_class:
            return values
            
        if not new_class in self._preserving_changes[curr_class]:
            raise ValueError("Classification change would lose data.")
        
        if curr_class is None:
            curr_mult = 1
        else:
            curr_mult = self.get_multiplicity(curr_class)
        if new_class in self.get_valid_classes():
            new_mult = self.get_multiplicity(new_class)
        else:
            new_mult = 1
        mult_fact = new_mult / curr_mult
        if curr_mult == 1:
            values = [values] 
            
        result = []
        for value in values:
            result.extend([deepcopy(value)] * mult_fact)
        return result
        
        
    def _change_class(self, key, new_class):
        values, curr_class = self.get_values_and_class(key)
        if curr_class == new_class:
            return
        
        self.get_class_dict(new_class)[key] = self._get_changed_class(key, 
                                                                      new_class)
        
        if not curr_class is None:
            del self.get_class_dict(curr_class)[key]
    
    def _simplify(self, key):
        values, curr_class = self.get_values_and_class(key)
        curr_mult = self.get_multiplicity(curr_class)
        
        #If the class is global const then just delete it if the value is None
        if curr_class == ('global', 'const'):
            if values is None:
                del self.get_class_dict(curr_class)[key]
                return True
            return False
        
        #Test if the values are constant with some period
        for classes in self._const_test_order:
            if classes != curr_class and classes[0] in self._content:
                mult = self.get_multiplicity(classes)
                reduce_factor = curr_mult / mult
                if mult == 1:
                    if is_constant(values):
                        self.get_class_dict(classes)[key] = values[0]
                        break
                elif is_constant(values, reduce_factor):
                    self.get_class_dict(classes)[key] = values[::reduce_factor]
                    break
        else: #Otherwise test if they are repeating with some period
            for classes in self._repeat_test_order:
                if classes[0] in self._content:
                    mult = self.get_multiplicity(classes)
                    if is_repeating(values, mult):
                        self.get_class_dict(classes)[key] = values[:mult]
                        break
            else: #Can't simplify
                return False
            
        del self.get_class_dict(curr_class)[key]
        return True
    
    def _copy_slice(self, other, src_class, idx):
        if src_class[0] == 'global':
            for classes in (('time', 'samples'),
                            ('vector', 'samples'),
                            ('global', 'const')):
                if classes in self.get_valid_classes():
                    dest_class = classes
                    break
        elif src_class[0] == 'vector':
            for classes in (('time', 'samples'),
                            ('global', 'const')):
                if classes in self.get_valid_classes():
                    dest_class = classes
                    break
        else:
            dest_class = ('global', 'const')
            
        stride = other.get_n_slices()
        for key, vals in other.get_class_dict(src_class).iteritems():
            subset_vals = vals[idx::stride]
            if len(subset_vals) == 1:
                subset_vals = subset_vals[0]
            self.get_class_dict(dest_class)[key] = deepcopy(subset_vals)
            self._simplify(key)

    def _global_slice_subset(self, key, sample_base, idx):
        n_slices = self.get_n_slices()
        shape = self.get_shape()
        src_dict = self.get_class_dict(('global', 'slices'))
        if sample_base == 'vector':
            slices_per_vec = n_slices * shape[3]
            start_idx = idx * slices_per_vec
            end_idx = start_idx + slices_per_vec
            return src_dict[key][start_idx:end_idx]
        else:
            if not ('vector', 'samples') in self.get_valid_classes():
                start_idx = idx * n_slices
                end_idx = start_idx + n_slices
                return src_dict[key][start_idx:end_idx]
            else:
                result = []
                slices_per_vec = n_slices * shape[3]
                for vec_idx in shape[4]:
                    start_idx = (vec_idx * slices_per_vec) + (idx * n_slices)
                    end_idx = start_idx + n_slices
                    result.extend(src_dict[key][start_idx:end_idx])
                return result
    
    def _copy_sample(self, other, src_class, sample_base, idx):
        src_dict = other.get_class_dict(src_class)
        if src_class[1] == 'samples':
            if src_class[0] == sample_base:
                for key, vals in src_dict.iteritems():
                    self.get_class_dict(('global', 'const'))[key] = \
                        deepcopy(vals[idx])
            else:
                for key, vals in src_dict.iteritems():
                    self.get_class_dict(src_class)[key] = deepcopy(vals)
        else:
            if src_class[0] == sample_base:
                best_dest = None
                for dest_class in self._preserving_changes[src_class]:
                    if dest_class in self.get_valid_classes():
                        best_dest = dest_class
                        break     
                for key, vals in src_dict.iteritems():
                    self.get_class_dict(best_dest)[key] = deepcopy(vals)
            elif src_class[0] != 'global':
                if sample_base == 'time':
                    #Take a subset of vector slices
                    n_slices = self.get_n_slices()
                    start_idx = idx * n_slices
                    end_idx = start_idx + n_slices
                    for key, vals in src_dict.iteritems():
                        self.get_class_dict(src_class)[key] = \
                            deepcopy(vals[start_idx:end_idx])
                        self._simplify(key)
                else:
                    #Time slices are unchanged
                    for key, vals in src_dict.iteritems():
                        self.get_class_dict(src_class)[key] = deepcopy(vals)
            else:
                #Take a subset of global slices
                for key, vals in src_dict.iteritems():
                    subset_vals = \
                        other._global_slice_subset(key, sample_base, idx)
                    self.get_class_dict(src_class)[key] = deepcopy(subset_vals)
                    self._simplify(key)
    
    def _insert(self, dim, other):
        use_slices = np.allclose(other.get_slice_dir(), self.get_slice_dir())
        missing_keys = list(set(self.get_keys()) - set(other.get_keys()))
        for other_classes in other.get_valid_classes():
            if other_classes[1] == 'slices' and not use_slices:
                continue
            
            other_keys = other.get_class_dict(other_classes).keys()
            
            #Treat missing keys as if they were in global const and have a value
            #of None
            if other_classes == ('global', 'const'):
                other_keys += missing_keys
            
            #When possible, reclassify our meta data so it matches the other
            #classificatoin
            for key in other_keys:
                local_classes = self.get_classification(key)
                if local_classes != other_classes:
                    local_allow = self._preserving_changes[local_classes]
                    other_allow = self._preserving_changes[other_classes]
                    if other_classes in local_allow:
                        self._change_class(key, other_classes)
                    elif not local_classes in other_allow:
                        best_dest = None
                        for dest_class in local_allow:
                            if (dest_class[0] in self._content and 
                               dest_class in other_allow):
                                best_dest = dest_class
                                break
                        self._change_class(key, best_dest)
                        
            #Insert new meta data and further reclassify as necessary
            for key in other_keys:
                if dim == self.get_slice_dim():
                    self._insert_slice(key, other)
                elif dim < 3:
                    self._insert_non_slice(key, other)
                elif dim == 3:
                    self._insert_sample(key, other, 'time')
                elif dim == 4:
                    self._insert_sample(key, other, 'vector')
               
    def _insert_slice(self, key, other):
        local_vals, classes = self.get_values_and_class(key)
        other_vals = other._get_changed_class(key, classes)

        #Handle some common / simple insertions with special cases
        if classes == ('global', 'const'):
            if local_vals != other_vals:
                for dest_base in ('time', 'vector', 'global'):
                    if dest_base in self._content:
                        self._change_class(key, (dest_base, 'slices'))
                        other_vals = other._get_changed_class(key, 
                                                              (dest_base, 
                                                               'slices')
                                                             )
                        self.get_values(key).extend(other_vals)
                        break
        elif classes == ('time', 'slices'):
            local_vals.extend(other_vals)
        else:
            #Default to putting in global slices and simplifying later
            if classes != ('global', 'slices'):
                self._change_class(key, ('global', 'slices'))
                local_vals = self.get_class_dict(('global', 'slices'))[key]
                other_vals = other._get_changed_class(key, ('global', 'slices'))
            
            #Need to interleave slices from different volumes
            n_slices = self.get_n_slices()
            other_n_slices = other.get_n_slices()
            shape = self.get_shape()
            n_vols = 1
            for dim_size in shape[3:]:
                n_vols *= dim_size
            
            intlv = []
            loc_start = 0
            oth_start = 0
            for vol_idx in xrange(n_vols):
                intlv += local_vals[loc_start:loc_start + n_slices]
                intlv += other_vals[oth_start:oth_start + other_n_slices]
                loc_start += n_slices
                oth_start += other_n_slices
                
            self.get_class_dict(('global', 'slices'))[key] = intlv
            
    def _insert_non_slice(self, key, other):
        local_vals, classes = self.get_values_and_class(key)
        other_vals = other._get_changed_class(key, classes)
        
        if local_vals != other_vals:
            del self.get_class_dict(classes)[key]
            
    def _insert_sample(self, key, other, sample_base):
        local_vals, classes = self.get_values_and_class(key)
        other_vals = other._get_changed_class(key, classes)
        
        if classes == ('global', 'const'):
            if local_vals != other_vals:
                self._change_class(key, (sample_base, 'samples'))
                local_vals = self.get_values(key)
                other_vals = other._get_changed_class(key, (sample_base, 
                                                            'samples')
                                                     )
                local_vals.extend(other_vals)
        elif classes == (sample_base, 'samples'):
            local_vals.extend(other_vals)
        else:
            if classes != ('global', 'slices'):
                self._change_class(key, ('global', 'slices'))
                local_vals = self.get_values(key)
                other_vals = other._get_changed_class(key, ('global', 'slices'))
            
            shape = self.get_shape()
            n_dims = len(shape)
            if sample_base == 'time' and n_dims == 5:
                #Need to interleave values from the time points in each vector 
                #component
                n_slices = self.get_n_slices()
                slices_per_vec = n_slices * shape[3]
                oth_slc_per_vec = n_slices * other.get_shape()[3]
                
                intlv = []
                loc_start = 0
                oth_start = 0
                for vec_idx in xrange(shape[4]):
                    intlv += local_vals[loc_start:loc_start+slices_per_vec]
                    intlv += other_vals[oth_start:oth_start+oth_slc_per_vec]
                    loc_start += slices_per_vec
                    oth_start += oth_slc_per_vec
                    
                self.get_class_dict(('global', 'slices'))[key] = intlv
            else:
                local_vals.extend(other_vals)
            
#Add our extension to nibabel
nb.nifti1.extension_codes.add_codes(((dcm_meta_ecode, 
                                      "dcmmeta", 
                                      DcmMetaExtension),)
                                   )

<<<<<<< HEAD
class MissingExtensionError(Exception):
    def __str__(self):
        return 'No dcmmeta extension found.'
                                   
=======
>>>>>>> 7b68dfb6
def patch_dcm_ds_is(dcm):
    '''Convert all elements with VR of 'DS' or 'IS' to floats and ints. This is 
    a hackish work around for the backwards incompatability of pydicom 0.9.7 
    and should not be needed once nibabel is updated. 
    '''
    for elem in dcm:
        if elem.VM == 1:
            if elem.VR in ('DS', 'IS'):
                if elem.value == '':
                    continue
                if elem.VR == 'DS':
                    elem.VR = 'FD'
                    elem.value = float(elem.value)
                else:
                    elem.VR = 'SL'
                    elem.value = int(elem.value)
        else:
            if elem.VR in ('DS', 'IS'):
                if elem.value == '':
                    continue
                if elem.VR == 'DS':
                    elem.VR = 'FD'
                    elem.value = [float(val) for val in elem.value]
                else:
                    elem.VR = 'SL'
                    elem.value = [int(val) for val in elem.value]
        

class NiftiWrapper(object):
    '''Wraps a nibabel.Nifti1Image object containing a DcmMetaExtension header 
    extension. Provides access to the meta data through the method 'get_meta'. 
    Allows the Nifti to be split into sub volumes or merged with others, while 
    also updating the meta data appropriately.'''

    def __init__(self, nii_img, make_empty=False):
        '''Initialize wrapper from Nifti1Image object. Looks for a valid dcmmeta
        extension. If no extension is found a MissingExtensionError will be 
        raised unless 'make_empty' is True, in which case an empty extension 
        will be created. If more than one valid extension is found a ValueError
        will be raised.
        '''
        self.nii_img = nii_img
        hdr = nii_img.get_header()
        self.meta_ext = None
        for extension in hdr.extensions:
            if extension.get_code() == dcm_meta_ecode:
                try:
                    extension.check_valid()
                except InvalidExtensionError, e:
                    print "Found candidate extension, but invalid: %s" % e
                else:
                    if not self.meta_ext is None:
                        raise ValueError('More than one valid DcmMeta '
                                         'extension found.')
                    self.meta_ext = extension
        if not self.meta_ext:
            if make_empty:
                slice_dim = hdr.get_dim_info()[2]
                self.meta_ext = \
                    DcmMetaExtension.make_empty(self.nii_img.shape, 
                                                hdr.get_best_affine(),
                                                slice_dim)
                hdr.extensions.append(self.meta_ext)
            else:
                raise MissingExtensionError
        self.meta_ext.check_valid()
    
    def __getitem__(self, key):
        '''Get the value for the given meta data key. Only considers meta data 
        that is globally constant. To access varying meta data you must use the 
        method 'get_meta'.'''
        return self.meta_ext.get_class_dict(('global', 'const'))[key]
    
    def samples_valid(self):
        '''Check if the meta data corresponding to individual time or vector 
        samples appears to be valid for the wrapped nifti image.'''
        img_shape = self.nii_img.get_shape()
        meta_shape = self.meta_ext.get_shape()
        return meta_shape[3:] == img_shape[3:]
    
    def slices_valid(self):
        '''Check if the meta data corresponding to individual slices appears to 
        be valid for the wrapped nifti image.'''
        hdr = self.nii_img.get_header()
        if self.meta_ext.get_n_slices() != hdr.get_n_slices():
            return False
        
        slice_dim = hdr.get_dim_info()[2]
        if slice_dim is None:
            return False
        slice_dir = hdr.get_best_affine()[slice_dim, :3]
        return np.allclose(slice_dir, 
                           self.meta_ext.get_slice_dir())
    
    def get_meta(self, key, index=None, default=None):
        '''Return the meta data value for the provided 'key', or 'default' if 
        there is no such (valid) key.
        
        If 'index' is not provided, only meta data values that are constant 
        across the entire data set will be considered. If 'index' is provided it 
        must be a valid index for the nifti voxel data. All of the meta data 
        that is applicable to that index will be considered. The per-slice and 
        per-sample meta data will only be considered if the object's 
        'slices_valid' and 'samples_valid' methods (respectively) return True.
        '''
        #Get the value(s) and classification for the key
        values, classes = self.meta_ext.get_values_and_class(key)
        if classes is None:
            return default
        
        #Check if the value is constant
        if classes == ('global', 'const'):
            return values
        
        #If an index is provided check the varying values
        if not index is None:
            #Test if the index is valid
            shape = self.nii_img.get_shape()
            if len(index) != len(shape):
                raise IndexError('Incorrect number of indices.')
            for dim, ind_val in enumerate(index):
                if ind_val < 0 or ind_val >= shape[dim]:
                    raise IndexError('Index is out of bounds.')
            
            #First try per time/vector sample values
            if self.samples_valid():
                if classes == ('time', 'samples'):
                    return values[index[3]]
                if classes == ('vector', 'samples'):
                    return values[index[4]]
                
            #Finally, if aligned, try per-slice values
            if self.slices_valid():
                slice_dim = self.nii_img.get_header().get_dim_info()[2]
                n_slices = shape[slice_dim]
                if classes == ('global', 'slices'):
                    val_idx = index[slice_dim]
                    for count, idx_val in enumerate(index[3:]):
                        val_idx += idx_val * n_slices
                        n_slices *= shape[count+3]
                    return values[val_idx]    
                
                if self.samples_valid():
                    if classes == ('time', 'slices'):
                        val_idx = index[slice_dim]
                        return values[val_idx]
                    if classes == ('vector', 'slices'):
                        val_idx = index[slice_dim]
                        val_idx += index[3]*n_slices
                        return values[val_idx]
            
        return default
    
    def remove_extension(self):
        '''Remove the extension from the header of nii_img. The attribute 
        meta_ext will still point to the extension.'''
        hdr = self.nii_img.get_header()
        target_idx = None
        for idx, ext in enumerate(hdr.extensions):
            if id(ext) == id(self.meta_ext):
                target_idx = idx
                break
        else:
            raise IndexError('Extension not found in header')
        del hdr.extensions[target_idx]
        #Nifti1Image.update_header will increase this if necessary
        hdr['vox_offset'] = 352

    def replace_extension(self, dcmmeta_ext):
        '''Remove the existing extension and replace it with the provided one. 
        The attribute meta_ext will be update to the new extension.
        '''
        self.remove_extension()
        self.nii_img.get_header().extensions.append(dcmmeta_ext)
        self.meta_ext = dcmmeta_ext
    
    def generate_splits(self, dim=None):
        '''Generator method that splits the array and meta data along the 
        dimension 'dim', yielding a NiftiWrapper object for each subset of the 
        data. If 'dim' is None it will prefer the vector, then time, then slice 
        dimensions.
        '''
        shape = self.nii_img.get_shape()
        data = self.nii_img.get_data()
        header = self.nii_img.get_header()
        slice_dim = header.get_dim_info()[2]
        
        #If dim is None, choose the vector/time/slice dim in that order
        if dim is None:
            dim = len(shape) - 1
            if dim == 2:
                if slice_dim is None:
                    raise ValueError("Slice dimension is not known")
                dim = slice_dim
        
        split_hdr = header.copy()
        slices = [slice(None)] * len(shape)
        for idx in xrange(shape[dim]):
            #Grab the split data, keeping singular spatial dimensions
            if dim < 3:
                slices[dim] = slice(idx, idx+1)
            else:
                slices[dim] = idx
            split_data = data[slices].copy()
            
            #Create the initial Nifti1Image object
            #TODO: Nibabel 1.2 will allow us to set the affine here without 
            #wiping out qform/sform and associated codes
            split_nii = nb.Nifti1Image(split_data, None, header=split_hdr)
            
            #Replace the meta data with the appropriate subset
            meta_dim = dim
            if dim == slice_dim:
                meta_dim = self.meta_ext.get_slice_dim()
            split_meta = self.meta_ext.get_subset(meta_dim, idx)
            result = NiftiWrapper(split_nii)
            result.replace_extension(split_meta)
            
            yield result
    
    def split(self, dim=None):
        '''Convienance method, returns a list containing the results from 
        'generate_splits'.'''
        return list(self.generate_splits(dim))
            
    def to_filename(self, out_path):
        self.meta_ext.check_valid()
        self.nii_img.to_filename(out_path)
    
    @classmethod
    def from_filename(klass, path):
        return klass(nb.load(path))
        
    @classmethod
    def from_dicom(klass, dcm_data, meta_dict=None):
        '''Create a NiftiWrapper from the DICOM data set 'dcm_data'. 
        
        A meta data dict 'meta_dict' can be provided to embed into the dcmmeta 
        extension. To generate such a dict refer to the module dcmstack.extract.
        
        Use dcmstack.parse_and_stack to convert a collection of DICOM images.'''
        #Work around until nibabel supports pydicom >= 0.9.7
        patch_dcm_ds_is(dcm_data)
        
        dcm_wrp = wrapper_from_data(dcm_data)
        data = dcm_wrp.get_data()
        
        #Make 2D data 3D
        if len(data.shape) == 2:
            data = data.reshape(data.shape + (1,))
        
        #Create the nifti image and set header data
        nii_img = nb.nifti1.Nifti1Image(data, None)
        hdr = nii_img.get_header()
        hdr.set_qform(dcm_wrp.get_affine(), 'scanner')
        hdr.set_xyzt_units('mm', 'sec')
        dim_info = {'freq' : None, 
                    'phase' : None, 
                    'slice' : 2
                   }
        if hasattr(dcm_wrp.dcm_data, 'InplanePhaseEncodingDirection'):
            if dcm_wrp['InplanePhaseEncodingDirection'] == 'ROW':
                dim_info['phase'] = 1
                dim_info['freq'] = 0
            else:
                dim_info['phase'] = 0
                dim_info['freq'] = 1
        hdr.set_dim_info(**dim_info)
        
        #Embed the meta data extension
        result = klass(nii_img, make_empty=True)
        if meta_dict:
            result.meta_ext.get_class_dict(('global', 'const')).update(meta_dict)
        
        return result
        
    @classmethod
    def from_sequence(klass, seq, dim=None):
        '''Create a NiftiWrapper from a sequence of other NiftiWrapper objects.
        The Nifti volumes are stacked along the dimension 'dim' in the given 
        order. If 'dim' is None then 2D inputs will become 3D, 3D inputs will
        be stacked along the fourth (time) dimension, and 4D inputs will be 
        stacked along the fifth (vector) dimension.
        '''
        n_inputs = len(seq)
        first_input = seq[0]
        first_nii = first_input.nii_img
        first_hdr = first_nii.get_header()
        shape = first_nii.shape
        affine = first_hdr.get_best_affine()
        
        #If dim is None, choose a sane default
        if dim is None:
            if len(shape) == 3: 
                singular_dim = None
                for dim_idx, dim_size in enumerate(shape):
                    if dim_size == 1:
                        singular_dim = dim_idx
                if singular_dim is None:
                    dim = 3
                else:
                    dim = singular_dim
            if len(shape) == 4:
                dim = 4
        else:
            if not 0 <= dim < 5:
                raise ValueError("The argument 'dim' must be in the range "
                                 "[0, 5).")
            if dim < len(shape) and shape[dim] != 1:
                raise ValueError('The dimension must be singular or not exist')
        
        #Determine the shape of the result data array and create it
        result_shape = list(shape)
        while dim >= len(result_shape):
            result_shape.append(1)
        result_shape[dim] = n_inputs
        
        result_dtype = max(input_wrp.nii_img.get_data().dtype 
                           for input_wrp in seq)
        result_data = np.empty(result_shape, dtype=result_dtype)
        
        #Start with the header info from the first input
        hdr_info = {'qform' : first_hdr.get_qform(),
                    'qform_code' : first_hdr['qform_code'],
                    'sform' : first_hdr.get_sform(),
                    'sform_code' : first_hdr['sform_code'],
                    'slope_intercept' : first_hdr.get_slope_inter(),
                    'dim_info' : first_hdr.get_dim_info(),
                    'xyzt_units' : first_hdr.get_xyzt_units(),
                    'slice_duration' : first_hdr.get_slice_duration(),
                   }
                   
        try:
            hdr_info['intent'] = first_hdr.get_intent()
        except Exception:
            hdr_info['intent'] = None
        try:
            hdr_info['slice_times'] = first_hdr.get_slice_times()
        except Exception:
            hdr_info['slice_times'] = None
               
        #Fill the data array, check header consistency
        data_slices = [slice(None)] * len(result_shape)
        for dim_idx, dim_size in enumerate(result_shape):
            if dim_size == 1:
                data_slices[dim_idx] = 0
        for input_idx in range(n_inputs):
            
            input_wrp = seq[input_idx]
            input_nii = input_wrp.nii_img
            input_hdr = input_nii.get_header()
            
            if not np.allclose(affine, input_hdr.get_best_affine()):
                raise ValueError('Cannot join images with different affines.')
            
            data_slices[dim] = input_idx
            result_data[data_slices] = input_nii.get_data().squeeze()
            
            if input_idx != 0:
                if not np.allclose(input_hdr.get_qform(), hdr_info['qform']):
                    hdr_info['qform'] = None
                if input_hdr['qform_code'] != hdr_info['qform_code']:
                    hdr_info['qform_code'] = None
                if not np.allclose(input_hdr.get_sform(), hdr_info['sform']):
                    hdr_info['sform'] = None
                if input_hdr['sform_code'] != hdr_info['sform_code']:
                    hdr_info['sform_code'] = None
                if input_hdr.get_slope_inter() != hdr_info['slope_intercept']:
                    hdr_info['slope_intercept'] = None
                if input_hdr.get_dim_info() != hdr_info['dim_info']:
                    hdr_info['dim_info'] = None
                if input_hdr.get_xyzt_units() != hdr_info['xyzt_units']:
                    hdr_info['xyzt_units'] = None
                if input_hdr.get_slice_duration() != hdr_info['slice_duration']:
                    hdr_info['slice_duration'] = None
                if input_hdr.get_intent() != hdr_info['intent']:
                    hdr_info['intent'] = None
                try:
                    if input_hdr.get_slice_times() != hdr_info['slice_times']:
                        hdr_info['slice_times'] = None
                except Exception:
                    hdr_info['slice_times'] = None
            
        #Create the resulting Nifti and wrapper
        result_nii = nb.Nifti1Image(result_data, None)
        result_hdr = result_nii.get_header()
        
        #Update the header with any info that is consistent across inputs
        if hdr_info['qform'] != None and hdr_info['qform_code'] != None:
            result_hdr.set_qform(hdr_info['qform'], int(hdr_info['qform_code']))
        if hdr_info['sform'] != None and hdr_info['sform_code'] != None:
            result_hdr.set_sform(hdr_info['sform'], int(hdr_info['sform_code']))
        if hdr_info['slope_intercept'] != None:
            result_hdr.set_slope_inter(*hdr_info['slope_intercept'])
        if hdr_info['dim_info'] != None:
            result_hdr.set_dim_info(*hdr_info['dim_info'])
        if hdr_info['intent'] != None:
            result_hdr.set_intent(*hdr_info['intent'])
        if hdr_info['xyzt_units'] != None:
            result_hdr.set_xyzt_units(*hdr_info['xyzt_units'])
        if hdr_info['slice_duration'] != None:
            result_hdr.set_slice_duration(hdr_info['slice_duration'])
        if hdr_info['slice_times'] != None:
            result_hdr.set_slice_times(hdr_info['slice_times'])
        
        #Create the meta data extension and insert it
        seq_exts = [elem.meta_ext for elem in seq]
        result_ext = DcmMetaExtension.from_sequence(seq_exts, dim, affine,
                                                    hdr_info['dim_info'][2])
        result_hdr.extensions.append(result_ext)
        
        return NiftiWrapper(result_nii)<|MERGE_RESOLUTION|>--- conflicted
+++ resolved
@@ -785,13 +785,10 @@
                                       DcmMetaExtension),)
                                    )
 
-<<<<<<< HEAD
 class MissingExtensionError(Exception):
     def __str__(self):
         return 'No dcmmeta extension found.'
                                    
-=======
->>>>>>> 7b68dfb6
 def patch_dcm_ds_is(dcm):
     '''Convert all elements with VR of 'DS' or 'IS' to floats and ints. This is 
     a hackish work around for the backwards incompatability of pydicom 0.9.7 
